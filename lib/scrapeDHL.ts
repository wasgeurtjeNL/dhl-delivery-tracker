// lib/scrapeDHL.ts - ULTRA GEOPTIMALISEERDE VERSIE V2
import puppeteer from 'puppeteer';
import type { Browser, Page } from 'puppeteer';

<<<<<<< HEAD
// Vercel-compatible Chromium for serverless environments
let chromium: any = null;
let isVercelEnvironment = false;

try {
  // Check if we're in Vercel environment
  isVercelEnvironment = process.env.VERCEL === '1' || process.env.NODE_ENV === 'production';
  
  if (isVercelEnvironment) {
    chromium = require('@sparticuz/chromium');
    console.log('🌐 Using @sparticuz/chromium for Vercel serverless environment');
  } else {
    console.log('🔧 Using regular puppeteer for local development');
  }
} catch (error) {
  console.log('⚠️ @sparticuz/chromium not available, using regular puppeteer');
  isVercelEnvironment = false;
}
=======
// Temporarily disabled stealth plugin for testing
// This version uses regular puppeteer without stealth features
console.log('🔧 Using regular puppeteer without stealth plugin for testing');
>>>>>>> 225310dc

// Temporarily disabled stealth plugin for testing
// This version uses regular puppeteer without stealth features
console.log('🔧 Using regular puppeteer without stealth plugin for testing');

// Browser pool voor hergebruik
class BrowserPool {
  private static instance: BrowserPool;
  private browser: Browser | null = null;
  private isInitializing = false;
  private lastUsed = Date.now();
  private readonly TIMEOUT = 60000; // 1 minuut timeout

  static getInstance(): BrowserPool {
    if (!BrowserPool.instance) {
      BrowserPool.instance = new BrowserPool();
    }
    return BrowserPool.instance;
  }

  async getBrowser(): Promise<Browser> {
    this.lastUsed = Date.now();
    
    if (this.browser && this.browser.connected) {
      return this.browser;
    }

    if (this.isInitializing) {
      // Wacht tot initialisatie klaar is
      while (this.isInitializing) {
        await new Promise(r => setTimeout(r, 100));
      }
      return this.browser!;
    }

    this.isInitializing = true;
    try {
      console.log('🔧 Creating new browser instance...');
      
      let launchOptions: any = {
        headless: true,
        args: [
          '--no-sandbox',
          '--disable-setuid-sandbox',
          '--disable-dev-shm-usage',
          '--disable-accelerated-2d-canvas',
          '--no-first-run',
          '--no-zygote',
          '--disable-gpu',
          '--disable-web-security',
          '--disable-features=VizDisplayCompositor',
          '--disable-background-timer-throttling',
          '--disable-backgrounding-occluded-windows',
          '--disable-renderer-backgrounding'
        ]
      };

      // Use Vercel-compatible Chromium if available
      if (isVercelEnvironment && chromium) {
        launchOptions.executablePath = await chromium.executablePath();
        launchOptions.args = chromium.args.concat(launchOptions.args);
        console.log('🌐 Using Vercel-compatible Chromium executable');
      }
      
      this.browser = await puppeteer.launch(launchOptions);
      
      // Auto cleanup na inactiviteit
      setTimeout(() => this.cleanup(), this.TIMEOUT);
      
    } finally {
      this.isInitializing = false;
    }
    
    return this.browser!;
  }

  private async cleanup() {
    if (this.browser && Date.now() - this.lastUsed > this.TIMEOUT) {
      console.log('🧹 Browser cleanup - inactivity timeout');
      await this.browser.close();
      this.browser = null;
    }
  }

  async closeBrowser() {
    if (this.browser) {
      await this.browser.close();
      this.browser = null;
    }
  }
}

// Types
export type DHLTrackingStatus = 'bezorgd' | 'onderweg' | 'verwerkt' | 'niet gevonden' | 'fout';

export interface DHLTrackingResult {
  deliveryStatus: DHLTrackingStatus;
  afleverMoment: Date | null;
  afgegevenMoment: Date | null;
  statusTabel: string[];
  duration: string;
  durationDays: number | undefined;
  processingTime: number;
}

export interface DHLTimelineEvent {
  date: string;
  time: string;
  description: string;
  location?: string;
}

// ULTRA VERBETERDE Nederlandse datum parser met meer patronen
export function parseNLDate(dateStr: string): Date | null {
  if (!dateStr || dateStr.trim().length === 0) return null;
  
  const months = {
    'januari': 0, 'jan': 0, 'februari': 1, 'feb': 1, 'maart': 2, 'mar': 2, 'mrt': 2,
    'april': 3, 'apr': 3, 'mei': 4, 'juni': 5, 'jun': 5, 'juli': 6, 'jul': 6,
    'augustus': 7, 'aug': 7, 'september': 8, 'sep': 8, 'oktober': 9, 'okt': 9, 'oct': 9,
    'november': 10, 'nov': 10, 'december': 11, 'dec': 11
  };
  
  // Uitgebreide patronen met fallbacks
  const patterns = [
    // Volledige formaten met tijd
    /(\d{1,2})\s+(januari|februari|maart|april|mei|juni|juli|augustus|september|oktober|november|december|jan|feb|mar|mrt|apr|jun|jul|aug|sep|okt|oct|nov|dec)\s+(\d{4})\s+(\d{1,2}):(\d{2})/i,
    
    // Met dag van de week + tijd
    /(?:maandag|dinsdag|woensdag|donderdag|vrijdag|zaterdag|zondag|ma|di|wo|do|vr|za|zo)\s+(\d{1,2})\s+(januari|februari|maart|april|mei|juni|juli|augustus|september|oktober|november|december|jan|feb|mar|mrt|apr|jun|jul|aug|sep|okt|oct|nov|dec)\s+(\d{4})\s+(\d{1,2}):(\d{2})/i,
    
    // Zonder tijd  
    /(\d{1,2})\s+(januari|februari|maart|april|mei|juni|juli|augustus|september|oktober|november|december|jan|feb|mar|mrt|apr|jun|jul|aug|sep|okt|oct|nov|dec)\s+(\d{4})/i,
    
    // Met dag, zonder tijd
    /(?:maandag|dinsdag|woensdag|donderdag|vrijdag|zaterdag|zondag|ma|di|wo|do|vr|za|zo)\s+(\d{1,2})\s+(januari|februari|maart|april|mei|juni|juli|augustus|september|oktober|november|december|jan|feb|mar|mrt|apr|jun|jul|aug|sep|okt|oct|nov|dec)\s+(\d{4})/i,
    
    // DD-MM-YYYY of DD/MM/YYYY formaten
    /(\d{1,2})[-\/](\d{1,2})[-\/](\d{4})\s+(\d{1,2}):(\d{2})/,
    /(\d{1,2})[-\/](\d{1,2})[-\/](\d{4})/,
    
    // YYYY-MM-DD ISO formaat
    /(\d{4})[-\/](\d{1,2})[-\/](\d{1,2})\s+(\d{1,2}):(\d{2})/,
    /(\d{4})[-\/](\d{1,2})[-\/](\d{1,2})/
  ];
  
  for (let i = 0; i < patterns.length; i++) {
    const pattern = patterns[i];
    const match = dateStr.match(pattern);
    
    if (match) {
      let day: number, month: number, year: number, hour = 0, minute = 0;
      
      if (i < 4) {
        // Nederlandse maand namen
        day = parseInt(match[1]);
        const monthName = match[2].toLowerCase();
        year = parseInt(match[3]);
        hour = match[4] ? parseInt(match[4]) : 0;
        minute = match[5] ? parseInt(match[5]) : 0;
        
        month = months[monthName as keyof typeof months];
        if (month === undefined) continue;
        
      } else if (i < 6) {
        // DD-MM-YYYY of DD/MM/YYYY
        day = parseInt(match[1]);
        month = parseInt(match[2]) - 1; // Month is 0-indexed
        year = parseInt(match[3]);
        hour = match[4] ? parseInt(match[4]) : 0;
        minute = match[5] ? parseInt(match[5]) : 0;
        
      } else {
        // YYYY-MM-DD ISO formaat  
        year = parseInt(match[1]);
        month = parseInt(match[2]) - 1; // Month is 0-indexed
        day = parseInt(match[3]);
        hour = match[4] ? parseInt(match[4]) : 0;
        minute = match[5] ? parseInt(match[5]) : 0;
      }
      
      // Validatie
      if (month >= 0 && month <= 11 && day >= 1 && day <= 31 && year >= 2000) {
        const result = new Date(year, month, day, hour, minute);
        if (!isNaN(result.getTime())) {
          return result;
        }
      }
    }
  }
  
  return null;
}

export async function scrapeDHL(trackingCode: string): Promise<DHLTrackingResult> {
  const startTime = Date.now();
  let page: Page | null = null;
  
  try {
    console.log(`🚀 DHL Scraping start: ${trackingCode}`);
    
    // Gebruik browser pool voor hergebruik
    const browserPool = BrowserPool.getInstance();
    const browser = await browserPool.getBrowser();
    
    page = await browser.newPage();
    
    // Realistische browser settings
    await page.setViewport({ width: 1366, height: 768 });
    await page.setUserAgent('Mozilla/5.0 (Windows NT 10.0; Win64; x64) AppleWebKit/537.36 (KHTML, like Gecko) Chrome/120.0.0.0 Safari/537.36');
    
    await page.setExtraHTTPHeaders({
      'Accept-Language': 'nl-NL,nl;q=0.9,en;q=0.8',
      'Accept': 'text/html,application/xhtml+xml,application/xml;q=0.9,image/webp,*/*;q=0.8'
    });
    
    // Direct naar tracking pagina (zoals originele script)
    const url = `https://www.dhl.com/nl-nl/home/traceren.html?tracking-id=${trackingCode}&submit=1`;
    console.log(`🌐 Navigating to: ${url}`);
    
    await page.goto(url, { 
      waitUntil: 'domcontentloaded',
      timeout: 30000 
    });
    
    // Wacht tot status element geladen is (gebaseerd op mijn verificatie)
    console.log(`⏳ Waiting for tracking content...`);
    const statusLoaded = await page.evaluate(async () => {
      const maxWait = 10000;
      const start = Date.now();
      
      while (Date.now() - start < maxWait) {
        // Zoek naar status elementen die ik heb geverifieerd
        if (document.querySelector('.c-tracking-result--status') || 
            document.querySelector('h2') || 
            document.querySelector('[class*="status"]')) {
          return true;
        }
        await new Promise(r => setTimeout(r, 200));
      }
      return false;
    });
    
    if (!statusLoaded) {
      throw new Error('Tracking info niet geladen binnen 10 seconden');
    }
    
    // Expand secties (exact zoals originele script)
    console.log(`📖 Expanding sections...`);
    await page.evaluate(() => {
      // Expand "Meer details" buttons
      document.querySelectorAll('button').forEach(btn => {
        if (btn.textContent && btn.textContent.includes('Meer details over zending')) {
          btn.click();
        }
      });
      
      // Expand "Alle zending updates" section
      document.querySelectorAll('h3').forEach(h3 => {
        if (h3.textContent && h3.textContent.trim() === 'Alle zending updates') {
          const parent = h3.parentElement;
          if (parent) parent.click();
        }
      });
      
      return "Sections expanded";
    });
    
    // Wacht voor animaties
    await new Promise(resolve => setTimeout(resolve, 2000));
    
    // ULTRA VERBETERDE DOM Extractie met meerdere strategieën
    const trackingData = await page.evaluate((code) => {
      const data = {
        trackingCode: code,
        status: "",
        timeline: [] as any[],
        hasValidData: false,
        rawData: {} as any
      };
      
      // STRATEGIE 1: Originele status selectoren
      let statusEl = document.querySelector('.c-tracking-result--status h2');
      
      // STRATEGIE 2: Alternatieve status selectoren
      if (!statusEl) {
        const alternatives = [
          'h2[class*="status"]', 'h2[class*="result"]', 
          '.status h2', '.result h2', '.tracking-status h2',
          'h2:contains("Bezorgd")', 'h2:contains("Onderweg")', 'h2:contains("Verwerkt")'
        ];
        
        for (const selector of alternatives) {
          statusEl = document.querySelector(selector);
          if (statusEl) break;
        }
      }
      
      // STRATEGIE 3: Tekst-gebaseerde status zoeken
      if (!statusEl) {
        const allH2 = document.querySelectorAll('h2');
        for (const h2 of allH2) {
          const text = h2.textContent?.trim().toLowerCase() || '';
          if (text.includes('bezorgd') || text.includes('onderweg') || text.includes('verwerkt')) {
            statusEl = h2;
            break;
          }
        }
      }
      
      if (statusEl) {
        const statusText = statusEl.textContent?.trim() || '';
        data.hasValidData = true;
        data.rawData.statusText = statusText;
        
        const statusLower = statusText.toLowerCase();
        if (statusLower.includes('bezorgd')) {
          data.status = 'bezorgd';
        } else if (statusLower.includes('onderweg')) {
          data.status = 'onderweg';
        } else if (statusLower.includes('verwerkt')) {
          data.status = 'verwerkt';
        } else {
          data.status = statusLower;
        }
      }
      
      // TIMELINE EXTRACTIE - Meerdere strategieën
      
      // STRATEGIE 1: Originele selector
      let updateSection = document.querySelector('.c-tracking-result--allshipmentupdates');
      
      // STRATEGIE 2: Alternatieve timeline selectoren
      if (!updateSection) {
        const alternatives = [
          '[class*="shipment"]', '[class*="update"]', '[class*="timeline"]',
          '[class*="history"]', '[class*="tracking"]'
        ];
        
        for (const selector of alternatives) {
          updateSection = document.querySelector(selector);
          if (updateSection && updateSection.textContent?.includes('2025')) break;
        }
      }
      
      // STRATEGIE 3: Zoek sectie met datum patronen
      if (!updateSection) {
        const allDivs = document.querySelectorAll('div, section, article');
        for (const div of allDivs) {
          const text = div.textContent || '';
          if (text.match(/\d{1,2}\s+(januari|februari|maart|april|mei|juni|juli|augustus|september|oktober|november|december)\s+\d{4}/i)) {
            updateSection = div;
            break;
          }
        }
      }
      
      if (updateSection) {
        let currentDate = '';
        const timelineEvents: any[] = [];
        
        // Extract alle tekst elementen
        const walker = document.createTreeWalker(
          updateSection,
          NodeFilter.SHOW_TEXT,
          null
        );
        
        const textNodes: string[] = [];
        let node;
        while (node = walker.nextNode()) {
          const text = node.textContent?.trim();
          if (text && text.length > 0) {
            textNodes.push(text);
          }
        }
        
        // Parse tekst voor datum/tijd patronen
        for (let i = 0; i < textNodes.length; i++) {
          const text = textNodes[i];
          
          // Check voor datum headers
          const dateMatch = text.match(/(maandag|dinsdag|woensdag|donderdag|vrijdag|zaterdag|zondag|ma|di|wo|do|vr|za|zo)\s+(\d{1,2})\s+(januari|februari|maart|april|mei|juni|juli|augustus|september|oktober|november|december|jan|feb|mar|mrt|apr|jun|jul|aug|sep|okt|oct|nov|dec)\s+(\d{4})/i);
          
          if (dateMatch) {
            currentDate = `${dateMatch[2]} ${dateMatch[3]} ${dateMatch[4]}`;
            continue;
          }
          
          // Check voor tijd entries
          const timeMatch = text.match(/^(\d{1,2}):(\d{2})$/);
          if (timeMatch && currentDate) {
            // Zoek beschrijving in volgende tekstnodes
            let description = '';
            for (let j = i + 1; j < Math.min(i + 5, textNodes.length); j++) {
              const nextText = textNodes[j];
              if (nextText && !nextText.match(/^\d{1,2}:\d{2}$/) && nextText.length > 5) {
                description = nextText;
                break;
              }
            }
            
            if (description) {
              // Bepaal locatie
              let location = '';
              const desc = description.toLowerCase();
              
              if (desc.includes('brievenbus')) location = 'Brievenbus';
              else if (desc.includes('bezorger')) location = 'Bezorger';
              else if (desc.includes('sorteercentrum')) location = 'Sorteercentrum';
              else if (desc.includes('cityhub')) location = 'CityHub';
              else if (desc.includes('servicepoint')) location = 'ServicePoint';
              else if (desc.includes('terminal')) location = 'Terminal';
              
              timelineEvents.push({
                date: currentDate,
                time: timeMatch[1] + ':' + timeMatch[2],
                description: description,
                location: location || undefined
              });
            }
          }
        }
        
        data.timeline = timelineEvents;
        data.rawData.textNodes = textNodes.slice(0, 20); // Debug info
      }
      
      // FALLBACK: Als geen timeline, probeer alle datums te vinden
      if (data.timeline.length === 0) {
        const allText = document.body.textContent || '';
        const dateMatches = allText.match(/\d{1,2}\s+(januari|februari|maart|april|mei|juni|juli|augustus|september|oktober|november|december)\s+\d{4}\s+\d{1,2}:\d{2}/gi);
        
        if (dateMatches) {
          data.rawData.foundDates = dateMatches;
          
          // Maak minimale timeline van gevonden datums
          dateMatches.forEach((dateStr, index) => {
            data.timeline.push({
              date: dateStr.split(' ').slice(0, 3).join(' '),
              time: dateStr.split(' ').slice(-1)[0],
              description: index === 0 ? 'Zending ontvangen' : index === dateMatches.length - 1 ? 'Laatste update' : 'Update',
              location: undefined
            });
          });
        }
      }
      
      return data;
    }, trackingCode);
    
    console.log(`📊 Extracted: ${trackingData.status}, ${trackingData.timeline.length} events`);
    
    // Bepaal finale status
    let deliveryStatus: DHLTrackingStatus = 'niet gevonden';
    
    if (!trackingData.hasValidData) {
      deliveryStatus = 'niet gevonden';
    } else if (trackingData.status === 'bezorgd') {
      deliveryStatus = 'bezorgd';
    } else if (trackingData.status === 'onderweg') {
      deliveryStatus = 'onderweg';
    } else if (trackingData.status === 'verwerkt') {
      deliveryStatus = 'verwerkt';
    } else if (trackingData.timeline.length > 0) {
      deliveryStatus = 'onderweg'; // Default als we timeline data hebben
    } else {
      deliveryStatus = 'fout';
    }
    
    // Parse datums uit timeline (VERBETERDE VERSIE)
    let afleverMoment: Date | null = null;
    let afgegevenMoment: Date | null = null;
    
    if (trackingData.timeline.length > 0) {
      console.log(`🔍 Processing ${trackingData.timeline.length} timeline events for date extraction`);
      
      // Parse alle events met datums
      const parsedEvents = trackingData.timeline
        .map((event, index) => {
          const fullDateStr = `${event.date} ${event.time}`;
          const parsedDate = parseNLDate(fullDateStr);
          
          console.log(`Event ${index + 1}: "${event.description}" -> ${parsedDate ? parsedDate.toISOString() : 'FAILED'}`);
          
          return {
            ...event,
            parsedDate,
            isDelivery: event.description.toLowerCase().includes('bezorgd') || 
                       event.description.toLowerCase().includes('brievenbus') ||
                       event.description.toLowerCase().includes('afgeleverd'),
            isPickup: event.description.toLowerCase().includes('afgehaald') ||
                     event.description.toLowerCase().includes('ontvangen') ||
                     event.description.toLowerCase().includes('verwerkt') ||
                     index === trackingData.timeline.length - 1 // Laatste event als fallback
          };
        })
        .filter(event => event.parsedDate);
      
      if (parsedEvents.length > 0) {
        // Sorteer chronologisch (oudste eerst)
        const sortedEvents = parsedEvents.sort((a, b) => 
          a.parsedDate!.getTime() - b.parsedDate!.getTime()
        );
        
        console.log(`📅 Sorted events: ${sortedEvents.length} with valid dates`);
        
        // Bepaal afgegeven moment (eerste event in chronologie)
        afgegevenMoment = sortedEvents[0].parsedDate;
        console.log(`📤 Afgegeven moment: ${afgegevenMoment?.toISOString()}`);
        
        // Bepaal aflever moment
        if (deliveryStatus === 'bezorgd') {
          // Zoek specifiek bezorg event
          const deliveryEvent = sortedEvents.find(event => event.isDelivery);
          
          if (deliveryEvent) {
            afleverMoment = deliveryEvent.parsedDate;
            console.log(`📦 Bezorg event gevonden: ${afleverMoment?.toISOString()}`);
          } else {
            // Fallback: laatste event (meest recente)
            afleverMoment = sortedEvents[sortedEvents.length - 1].parsedDate;
            console.log(`📦 Bezorg fallback (laatste event): ${afleverMoment?.toISOString()}`);
          }
        } else if (deliveryStatus === 'onderweg') {
          // Voor onderweg pakketten: gebruik meest recente event als schatting
          afleverMoment = sortedEvents[sortedEvents.length - 1].parsedDate;
          console.log(`🚚 Onderweg: laatste update ${afleverMoment?.toISOString()}`);
        }
      } else {
        console.log(`⚠️ Geen events met geldige datums gevonden`);
      }
    }
    
    // Bereken duur (VERBETERDE VERSIE)
    let duration: string;
    let durationDays: number | undefined;
    
    console.log(`🔢 Calculating duration: aflever=${afleverMoment?.toISOString()}, afgegeven=${afgegevenMoment?.toISOString()}`);
    
    if (afleverMoment && afgegevenMoment && afleverMoment.getTime() >= afgegevenMoment.getTime()) {
      const durationMs = afleverMoment.getTime() - afgegevenMoment.getTime();
      const durationHours = durationMs / (1000 * 60 * 60);
      durationDays = Math.round((durationMs / (1000 * 60 * 60 * 24)) * 10) / 10; // Rond af op 1 decimaal
      
      if (durationDays >= 1) {
        duration = durationDays === 1 ? '1 dag' : `${durationDays} dagen`;
      } else if (durationHours >= 1) {
        const hours = Math.round(durationHours);
        duration = hours === 1 ? '1 uur' : `${hours} uur`;
      } else {
        const minutes = Math.round(durationMs / (1000 * 60));
        duration = minutes <= 1 ? '< 1 minuut' : `${minutes} minuten`;
      }
      
      console.log(`✅ Duration calculated: ${duration} (${durationDays} dagen)`);
    } else if (afleverMoment && !afgegevenMoment) {
      // Alleen aflever moment bekend
      duration = deliveryStatus === 'bezorgd' ? 'Bezorgd (startdatum onbekend)' : 'Nog onderweg';
      console.log(`⚠️ Only delivery moment known: ${duration}`);
    } else if (afgegevenMoment && !afleverMoment) {
      // Alleen afgegeven moment bekend
      if (deliveryStatus === 'bezorgd') {
        duration = 'Bezorgd (einddatum onbekend)';
      } else {
        const daysSincePickup = Math.floor((Date.now() - afgegevenMoment.getTime()) / (1000 * 60 * 60 * 24));
        duration = `${daysSincePickup} dagen onderweg`;
        durationDays = daysSincePickup;
      }
      console.log(`⚠️ Only pickup moment known: ${duration}`);
    } else {
      // Geen datums beschikbaar
      duration = deliveryStatus === 'bezorgd' ? 'Bezorgd (duur onbekend)' : 
                 deliveryStatus === 'onderweg' ? 'Nog onderweg' : 
                 deliveryStatus === 'verwerkt' ? 'In verwerking' :
                 'Kan niet bepaald worden';
      console.log(`❌ No valid dates found: ${duration}`);
    }
    
    const processingTime = Date.now() - startTime;
    console.log(`✅ Scraping complete: ${trackingCode} = ${deliveryStatus} (${processingTime}ms)`);
    
    return {
      deliveryStatus,
      afleverMoment,
      afgegevenMoment,
      statusTabel: trackingData.timeline.map(event => 
        `${event.date} ${event.time} - ${event.description}`
      ),
      duration,
      durationDays,
      processingTime
    };
    
  } catch (error) {
    const processingTime = Date.now() - startTime;
    console.error(`❌ Scraping error ${trackingCode}:`, error);
    
    return {
      deliveryStatus: 'fout',
      afleverMoment: null,
      afgegevenMoment: null,
      statusTabel: [`Fout: ${error}`],
      duration: 'Fout bij ophalen',
      durationDays: undefined,
      processingTime
    };
  } finally {
    // Sluit alleen de page, niet de browser (wordt hergebruikt)
    if (page) {
      await page.close();
    }
  }
}

// Batch processing functie (geoptimaliseerd voor productie)
export async function processMultipleDHLCodes(
  trackingCodes: string[], 
  options: {
    batchSize?: number;
    delayBetween?: number;
    maxRetries?: number;
    progress?: boolean;
  } = {}
): Promise<{
  results: DHLTrackingResult[];
  summary: {
    total: number;
    successful: number;
    failed: number;
    totalTime: number;
    averageTime: number;
  };
}> {
  const {
    batchSize = 1,
    delayBetween = 1500,
    maxRetries = 2,
    progress = true
  } = options;
  
  const results: DHLTrackingResult[] = [];
  const startTime = Date.now();
  let successful = 0;
  let failed = 0;
  
  if (progress) {
    console.log(`🚀 Processing ${trackingCodes.length} DHL codes`);
    console.log(`⚙️ Settings: batch=${batchSize}, delay=${delayBetween}ms, retries=${maxRetries}`);
  }
  
  for (let i = 0; i < trackingCodes.length; i += batchSize) {
    const batch = trackingCodes.slice(i, i + batchSize);
    const batchNum = Math.floor(i / batchSize) + 1;
    const totalBatches = Math.ceil(trackingCodes.length / batchSize);
    
    if (progress) {
      console.log(`📦 Batch ${batchNum}/${totalBatches}`);
    }
    
    const batchPromises = batch.map(async (code) => {
      let attempts = 0;
      let result: DHLTrackingResult;
      
      while (attempts < maxRetries) {
        attempts++;
        result = await scrapeDHL(code);
        
        if (result.deliveryStatus !== 'fout') {
          successful++;
          if (progress) {
            console.log(`  ✓ ${code} = ${result.deliveryStatus}`);
          }
          break;
        }
        
        if (attempts < maxRetries) {
          await new Promise(r => setTimeout(r, 1000));
        }
      }
      
      if (result!.deliveryStatus === 'fout') {
        failed++;
        if (progress) {
          console.log(`  ✗ ${code} = FAILED`);
        }
      }
      
      return result!;
    });
    
    const batchResults = await Promise.all(batchPromises);
    results.push(...batchResults);
    
    // Delay tussen batches
    if (i + batchSize < trackingCodes.length) {
      if (progress) {
        console.log(`  ⏱️ Waiting ${delayBetween}ms...`);
      }
      await new Promise(resolve => setTimeout(resolve, delayBetween));
    }
  }
  
  const totalTime = Date.now() - startTime;
  const averageTime = Math.round(totalTime / trackingCodes.length);
  
  const summary = {
    total: trackingCodes.length,
    successful,
    failed,
    totalTime,
    averageTime
  };
  
  if (progress) {
    console.log(`\n✅ Completed!`);
    console.log(`📊 Success: ${successful}/${trackingCodes.length} (${Math.round(successful/trackingCodes.length*100)}%)`);
    console.log(`⏱️ Average: ${averageTime}ms per code`);
  }
  
  return { results, summary };
}

// Export naar CSV
export function exportDHLToCSV(results: DHLTrackingResult[]): string {
  const headers = [
    'TrackingCode',
    'DeliveryStatus',
    'AfleverMoment',
    'AfgegevenMoment',
    'Duration',
    'DurationDays',
    'ProcessingTime',
    'StatusTabel'
  ];
  
  const rows = results.map(result => [
    result.deliveryStatus, // trackingCode niet beschikbaar in huidige interface
    result.deliveryStatus,
    result.afleverMoment?.toISOString() || '',
    result.afgegevenMoment?.toISOString() || '',
    result.duration,
    result.durationDays?.toString() || '',
    result.processingTime?.toString() || '',
    result.statusTabel.join(' | ')
  ].map(val => `"${String(val).replace(/"/g, '""')}"`).join(','));
  
  return [headers.join(','), ...rows].join('\n');
}

// Browser management functies
export async function closeBrowserPool(): Promise<void> {
  const browserPool = BrowserPool.getInstance();
  await browserPool.closeBrowser();
  console.log('🧹 Browser pool gesloten');
}

// Optimale batch processing met browser hergebruik
export async function processMultipleDHLCodesOptimal(
  trackingCodes: string[], 
  options: {
    batchSize?: number;
    delayBetween?: number;
    maxRetries?: number;
    progress?: boolean;
  } = {}
): Promise<{
  results: DHLTrackingResult[];
  summary: {
    total: number;
    successful: number;
    failed: number;
    totalTime: number;
    averageTime: number;
    browserReused: boolean;
  };
}> {
  const {
    batchSize = 3, // Verhoogd van 1 naar 3 voor betere performance
    delayBetween = 1000, // Verlaagd van 1500 naar 1000ms
    maxRetries = 2,
    progress = true
  } = options;
  
  const results: DHLTrackingResult[] = [];
  const startTime = Date.now();
  let successful = 0;
  let failed = 0;
  
  if (progress) {
    console.log(`🚀 OPTIMIZED Processing ${trackingCodes.length} DHL codes`);
    console.log(`⚙️ Settings: batch=${batchSize}, delay=${delayBetween}ms, retries=${maxRetries}`);
  }
  
  try {
    for (let i = 0; i < trackingCodes.length; i += batchSize) {
      const batch = trackingCodes.slice(i, i + batchSize);
      const batchNum = Math.floor(i / batchSize) + 1;
      const totalBatches = Math.ceil(trackingCodes.length / batchSize);
      
      if (progress) {
        console.log(`📦 Batch ${batchNum}/${totalBatches} (${batch.length} codes)`);
      }
      
      // Process batch parallel
      const batchPromises = batch.map(async (code) => {
        let attempts = 0;
        let result: DHLTrackingResult;
        
        while (attempts < maxRetries) {
          attempts++;
          try {
            result = await scrapeDHL(code);
            
            if (result.deliveryStatus !== 'fout') {
              successful++;
              if (progress) {
                console.log(`  ✓ ${code} = ${result.deliveryStatus} (${result.duration})`);
              }
              break;
            }
          } catch (error) {
            console.log(`  ⚠️ ${code} attempt ${attempts} failed: ${error}`);
          }
          
          if (attempts < maxRetries) {
            await new Promise(r => setTimeout(r, 500));
          }
        }
        
        if (!result! || result!.deliveryStatus === 'fout') {
          failed++;
          if (progress) {
            console.log(`  ✗ ${code} = FAILED after ${attempts} attempts`);
          }
          
          // Return minimal error result
          result = {
            deliveryStatus: 'fout',
            afleverMoment: null,
            afgegevenMoment: null,
            statusTabel: [`Fout na ${attempts} pogingen`],
            duration: 'Fout bij ophalen',
            durationDays: undefined,
            processingTime: 0
          };
        }
        
        return result!;
      });
      
      const batchResults = await Promise.all(batchPromises);
      results.push(...batchResults);
      
      // Delay tussen batches (behalve laatste)
      if (i + batchSize < trackingCodes.length) {
        if (progress) {
          console.log(`  ⏱️ Waiting ${delayBetween}ms...`);
        }
        await new Promise(resolve => setTimeout(resolve, delayBetween));
      }
    }
  } finally {
    // Keep browser open for potential future use
    if (progress) {
      console.log(`🔧 Browser pool remains open for reuse`);
    }
  }
  
  const totalTime = Date.now() - startTime;
  const averageTime = Math.round(totalTime / trackingCodes.length);
  
  const summary = {
    total: trackingCodes.length,
    successful,
    failed,
    totalTime,
    averageTime,
    browserReused: true
  };
  
  if (progress) {
    console.log(`\n✅ OPTIMIZED Completed!`);
    console.log(`📊 Success: ${successful}/${trackingCodes.length} (${Math.round(successful/trackingCodes.length*100)}%)`);
    console.log(`⏱️ Average: ${averageTime}ms per code (was ~6000ms)`);
    console.log(`🚀 Speed improvement: ~${Math.round(6000/averageTime)}x faster`);
  }
  
  return { results, summary };
}<|MERGE_RESOLUTION|>--- conflicted
+++ resolved
@@ -2,7 +2,6 @@
 import puppeteer from 'puppeteer';
 import type { Browser, Page } from 'puppeteer';
 
-<<<<<<< HEAD
 // Vercel-compatible Chromium for serverless environments
 let chromium: any = null;
 let isVercelEnvironment = false;
@@ -21,11 +20,6 @@
   console.log('⚠️ @sparticuz/chromium not available, using regular puppeteer');
   isVercelEnvironment = false;
 }
-=======
-// Temporarily disabled stealth plugin for testing
-// This version uses regular puppeteer without stealth features
-console.log('🔧 Using regular puppeteer without stealth plugin for testing');
->>>>>>> 225310dc
 
 // Temporarily disabled stealth plugin for testing
 // This version uses regular puppeteer without stealth features
